/*
 * (C) Copyright 2016-2017, by Joris Kinable and Contributors.
 *
 * JGraphT : a free Java graph-theory library
 *
 * This program and the accompanying materials are dual-licensed under
 * either
 *
 * (a) the terms of the GNU Lesser General Public License version 2.1
 * as published by the Free Software Foundation, or (at your option) any
 * later version.
 *
 * or (per the licensee's choosing)
 *
 * (b) the terms of the Eclipse Public License v1.0 as published by
 * the Eclipse Foundation.
 */
package org.jgrapht.graph;

import java.util.*;
import java.util.function.Function;

import org.jgrapht.*;

/**
 * A walk in a graph is an alternating sequence of vertices and edges, starting and ending at a
 * vertex, in which each edge is adjacent in the sequence to its two endpoints. More precisely, a
 * walk is a connected sequence of vertices and edges in a graph
 * {@code v0, e0, v1, e1, v2,....vk-1, ek-1, vk}, such that for {@code 1<=i<=k<}, the edge
 * {@code e_i} has endpoints {@code v_(i-1)} and {@code v_i}. The class makes no assumptions with
 * respect to the shape of the walk: edges may be repeated, and the start and end point of the walk
 * may be different.
 *
 * <p>
 * See <a href="http://mathworld.wolfram.com/Walk.html">http://mathworld.wolfram.com/Walk.html</a>
 * GraphWalk is the default implementation of {@link GraphPath}.
 *
 * <p>
 * Two special cases exist:
 * <ol>
 * <li>A singleton GraphWalk has an empty edge list (the length of the path equals 0),
 * the vertex list contains a single vertex v, and the start and end vertex equal v.</li>
 * <li>An empty Graphwalk has empty edge and vertex lists, and the start and end vertex are both null.</li>
 *</ol>
 *
 * <p>
 * This class is implemented as a light-weight data structure; this class does not verify whether
 * the sequence of edges or the sequence of vertices provided during construction forms an actual
 * walk. It is the responsibility of the invoking class to provide correct input data.
 *
 *
 * @param <V> the graph vertex type
 * @param <E> the graph edge type
 *
 * @author Joris Kinable
 * 
 */
public class GraphWalk<V, E>
    implements GraphPath<V, E>
{
    protected Graph<V, E> graph;

    protected List<V> vertexList;
    protected List<E> edgeList;

    protected V startVertex;

    protected V endVertex;

    protected double weight;

    /**
     * Creates a walk defined by a sequence of edges. A walk defined by its edges can be specified
     * for non-simple graphs. Edge repetition is permitted, the start and end point points (v0 and
     * vk) can be different.
     *
     * @param graph the graph
     * @param startVertex the starting vertex
     * @param endVertex the last vertex of the path
     * @param edgeList the list of edges of the path
     * @param weight the total weight of the path
     */
    public GraphWalk(Graph<V, E> graph, V startVertex, V endVertex, List<E> edgeList, double weight)
    {
        this(graph, startVertex, endVertex, null, edgeList, weight);
    }

    /**
     * Creates a walk defined by a sequence of vertices. Note that the input graph must be simple,
     * otherwise the vertex sequence does not necessarily define a unique path. Furthermore, all
     * vertices must be pairwise adjacent.
     * 
     * @param graph the graph
     * @param vertexList the list of vertices of the path
     * @param weight the total weight of the path
     */
    public GraphWalk(Graph<V, E> graph, List<V> vertexList, double weight)
    {
        this(
            graph, (vertexList.isEmpty() ? null : vertexList.get(0)),
            (vertexList.isEmpty() ? null : vertexList.get(vertexList.size() - 1)), vertexList, null,
            weight);
    }

    /**
     * Creates a walk defined by both a sequence of edges and a sequence of vertices. Note that both
     * the sequence of edges and the sequence of vertices must describe the same path! This is not
     * verified during the construction of the walk. This constructor makes it possible to store
     * both a vertex and an edge view of the same walk, thereby saving computational overhead when
     * switching from one to the other.
     *
     * @param graph the graph
     * @param startVertex the starting vertex
     * @param endVertex the last vertex of the path
     * @param vertexList the list of vertices of the path
     * @param edgeList the list of edges of the path
     * @param weight the total weight of the path
     */
    public GraphWalk(
        Graph<V, E> graph, V startVertex, V endVertex, List<V> vertexList, List<E> edgeList,
        double weight)
    {
        //Some necessary but not sufficient conditions for valid paths
        if (vertexList == null && edgeList == null)
            throw new IllegalArgumentException("Vertex list and edge list cannot both be null!");
        if (startVertex != null && vertexList !=null && edgeList != null && edgeList.size()+1 != vertexList.size())
            throw new IllegalArgumentException("VertexList and edgeList do not correspond to the same path (cardinality of vertexList +1 must equal the cardinality of the edgeList)");
        if(startVertex ==null ^ endVertex == null)
            throw new IllegalArgumentException("Either the start and end vertices must both be null, or they must both be non-null (one of them is null)");


        this.graph = Objects.requireNonNull(graph);
        this.startVertex = startVertex;
        this.endVertex = endVertex;
        this.vertexList = vertexList;
        this.edgeList = edgeList;
        this.weight = weight;
    }

    @Override
    public Graph<V, E> getGraph()
    {
        return graph;
    }

    @Override
    public V getStartVertex()
    {
        return startVertex;
    }

    @Override
    public V getEndVertex()
    {
        return endVertex;
    }

    @Override
    public List<E> getEdgeList()
    {
        if(edgeList == null)
            this.edgeList = GraphPath.super.getEdgeList();
        return edgeList;
    }

    @Override
    public List<V> getVertexList()
    {
        if(vertexList == null)
            this.vertexList=GraphPath.super.getVertexList();
        return vertexList;
    }

    @Override
    public double getWeight()
    {
        return weight;
    }

    /**
     * Updates the weight of this walk
     * @param weight weight of the walk
     */
    public void setWeight(double weight)
    {
        this.weight=weight;
    }

    @Override
    public int getLength()
    {
        if (edgeList != null)
            return edgeList.size();
        else if (isEmpty())
            return 0;
        else
            return vertexList.size() - 1;
    }

    @Override
    public int size()
    {
        if (vertexList != null)
            return vertexList.size();
        else if(isEmpty())
            return 0;
        else
            return edgeList.size() +1;
    }

    @Override
    public String toString()
    {
        if (vertexList != null)
            return vertexList.toString();
        else
            return edgeList.toString();
    }

    @Override
    public boolean equals(Object o){
        if(o==null || !(o instanceof GraphWalk))
            return false;
        else if(this==o)
            return true;
        @SuppressWarnings("unchecked")
        GraphWalk<V,E> other=(GraphWalk<V,E>) o;
        if(this.isEmpty() && other.isEmpty())
            return true;
        if(!this.startVertex.equals(other.getStartVertex()) || !this.endVertex.equals(other.getEndVertex()))
            return false;
        //If this path is expressed as a vertex list, we may get away by comparing the other path's vertex list
        //This only works if its vertexList identifies a unique path in the graph
        if(this.edgeList == null && !other.getGraph().getType().isAllowingMultipleEdges())
            return this.vertexList.equals(other.getVertexList());
        else //Unlucky, we need to compare the edge lists,
            return this.getEdgeList().equals(other.getEdgeList());
    }

    @Override
    public int hashCode(){
        int hashCode=1;
        if(isEmpty())
            return hashCode;

        hashCode= 31*hashCode+startVertex.hashCode();
        hashCode= 31*hashCode+endVertex.hashCode();

        if(edgeList != null)
            return 31* hashCode+edgeList.hashCode();
        else
            return 31*hashCode+vertexList.hashCode();
    }

    /**
     * Reverses the direction of the walk. In case of directed/mixed graphs, the arc directions will be reversed.
     * An exception is thrown if reversing an arc (u,v) is impossible because arc (v,u) is not present in the graph.
     * The weight of the resulting walk equals the sum of edge weights in the walk.
     * @throws InvalidGraphWalkException if the path is invalid
     * @return a reversed GraphWalk
     */
    public GraphWalk<V,E> reverse(){
        return this.reverse(null);
    }

    /**
     * Reverses the direction of the walk. In case of directed/mixed graphs, the arc directions will be reversed.
     * An exception is thrown if reversing an arc (u,v) is impossible because arc (v,u) is not present in the graph.
     * @param walkWeightCalculator Function used to calculate the weight of the reversed GraphWalk
     * @throws InvalidGraphWalkException if the path is invalid
     * @return a reversed GraphWalk
     */
    public GraphWalk<V,E> reverse(Function<GraphWalk<V,E>,Double> walkWeightCalculator) {
        List<V> revVertexList = null;
        List<E> revEdgeList = null;
        double revWeight=0;

        if(vertexList != null) {
            revVertexList = new ArrayList<>(this.vertexList);
            Collections.reverse(revVertexList);
            if(graph.getType().isUndirected())
                revWeight=this.weight;

            //Check validity of the path. If the path is invalid, then calculating its weight may result in an undefined exception.
            //If an edgeList is provided, then this check can be postponed to the construction of the reversed edge list
            if(!graph.getType().isUndirected() && edgeList == null) {
                for (int i = 0; i < revVertexList.size() - 1; i++) {
                    V u = revVertexList.get(i);
                    V v = revVertexList.get(i + 1);
                    E edge=graph.getEdge(u, v);
                    if (edge == null)
                        throw new InvalidGraphWalkException("this walk cannot be reversed. The graph does not contain a reverse arc for arc " + graph.getEdge(v, u));
                    else
                        revWeight+=graph.getEdgeWeight(edge);
                }
            }
        }

        if(edgeList != null){
            revEdgeList = new ArrayList<>(this.edgeList.size());

            if(graph.getType().isUndirected()){
                revEdgeList.addAll(this.edgeList);
                Collections.reverse(revEdgeList);
                revWeight=this.weight;
            }else{
                ListIterator<E> listIterator = this.edgeList.listIterator(edgeList.size());
                while (listIterator.hasPrevious()) {
                    E e = listIterator.previous();
                    V u = graph.getEdgeSource(e);
                    V v = graph.getEdgeTarget(e);
                    E revEdge=graph.getEdge(v, u);
                    if(revEdge == null)
                        throw new InvalidGraphWalkException("this walk cannot be reversed. The graph does not contain a reverse arc for arc "+e);
                    revEdgeList.add(revEdge);
                    revWeight+=graph.getEdgeWeight(revEdge);
                }
            }
        }
        //Update weight of reversed walk
        GraphWalk<V,E> gw=new GraphWalk<>(this.graph, this.endVertex, this.startVertex, revVertexList, revEdgeList, 0);
        if(walkWeightCalculator == null)
            gw.weight=revWeight;
        else
            gw.weight=walkWeightCalculator.apply(gw);
        return gw;
    }

    public GraphWalk<V,E> subPath(int beginIndex){
        return this.subPath(beginIndex, this.size(), null);
    }

    public GraphWalk<V,E> subPath(int beginIndex, Function<GraphWalk<V,E>,Double> walkWeightCalculator){
        return this.subPath(beginIndex, this.size(), walkWeightCalculator);
    }

    public GraphWalk<V,E> subPath(int beginIndex, int endIndex){
        return this.subPath(beginIndex, endIndex, null);
    }

    public GraphWalk<V,E> subPath(int beginIndex, int endIndex,Function<GraphWalk<V,E>,Double> walkWeightCalculator){
        if(beginIndex<0 || beginIndex > endIndex || endIndex>this.size())
            throw new IndexOutOfBoundsException("beginIndex or endIndex are negative, endIndex is greater than size(), or beginIndex is greater than endIndex");

        GraphWalk<V,E> w=null;
        double subWeight=0;

        //Edge cases
        if(beginIndex==endIndex){
            w=emptyWalk(this.graph);
        }else if(beginIndex+1==endIndex){ //singleton walk
            V v;
            if(vertexList != null)
                v=vertexList.subList(beginIndex, endIndex).get(0);
            else{ //Find singleton vertex by iterating over the edge list

                if(beginIndex < this.size()/2.0){ //search from the start of the path
                    v=startVertex;
                    //TODO use iterator! it may not be a RandomAccessList!
                    for(int i=0; i < beginIndex; i++)
                        Graphs.getOppositeVertex(graph, edgeList.get(i), v);
                }else{ //search from the back of the path
                    //TODO this will be really bad if the underlying list is a LinkedList!
                    v=endVertex;
                    for(int i=edgeList.size()-1; i>=beginIndex; i--)
                        Graphs.getOppositeVertex(graph, edgeList.get(i), v);
                }
            }
            w=singletonWalk(this.graph, v);
        }else{ //range of vertices/edges
            V subStartVertex;
            V subEndVertex;
            List<V> subVertexList;
            List<E> subEdgeList=null;


            subVertexList=new ArrayList<>(this.getVertexList().subList(beginIndex, endIndex));
            if(walkWeightCalculator==null && edgeList == null){
                for(int i=0; i<subVertexList.size()-1; i++)
                    subWeight+=graph.getEdgeWeight(graph.getEdge(subVertexList.get(i), subVertexList.get(i+1)));
            }
            subStartVertex=subVertexList.get(0);
            subEndVertex=subVertexList.get(subVertexList.size()-1);

            if(edgeList != null){
               subEdgeList=new ArrayList<>(edgeList.subList(beginIndex, endIndex-1));
               if(walkWeightCalculator==null)
                   for(E e : subEdgeList)
                       subWeight+=graph.getEdgeWeight(e);
            }
            w=new GraphWalk<>(graph, subStartVertex, subEndVertex, subVertexList, subEdgeList, subWeight);
        }

        if(walkWeightCalculator != null)
            w.weight=walkWeightCalculator.apply(w);
        return w;
    }

    public GraphWalk<V,E> concat(GraphWalk<V,E> extension){
        return this.concat(extension, w -> this.weight + extension.weight);
    }

    /**
     * Concatenates the specified GraphWalk to the end of this GraphWalk. This action can only be performed if the end
     * vertex of this GraphWalk is the same as the start vertex of the extending GraphWalk
     * @param extension GraphPath used for the concatenation.
     * @param walkWeightCalculator Function used to calculate the weight of the GraphWalk obtained after the concatenation.
     * @return a GraphWalk that represents the concatenation of this object's walk followed by the walk specified in the
     * extension argument.
     */
    public GraphWalk<V,E> concat(GraphWalk<V,E> extension, Function<GraphWalk<V,E>,Double> walkWeightCalculator){
        if(this.isEmpty())
            throw new IllegalArgumentException("An empty path cannot be extended");
        if(!this.endVertex.equals(extension.getStartVertex()))
            throw new IllegalArgumentException("This path can only be extended by another path if the end vertex of the orginal path and the start vertex of the extension are equal.");

        List<V> concatVertexList = null;
        List<E> concatEdgeList = null;

        if(vertexList != null) {
            concatVertexList = new ArrayList<>(this.vertexList);
            List<V> vertexListExtension = extension.getVertexList();
            concatVertexList.addAll(vertexListExtension.subList(1, vertexListExtension.size()));
        }

        if(edgeList != null) {
            concatEdgeList = new ArrayList<>(this.edgeList);
            concatEdgeList.addAll(extension.getEdgeList());
        }

        GraphWalk<V,E> gw= new GraphWalk<>(this.graph, startVertex, extension.getEndVertex(), concatVertexList, concatEdgeList, 0);
        gw.setWeight(walkWeightCalculator.apply(gw));
        return gw;
    }

    /**
     * Returns true if the path is an empty walk, that is, a walk with startVertex=endVertex=null and with an empty
     * vertex and edge list.
     * @return Returns true if the walk is an empty walk.
     */
    public boolean isEmpty(){
        return startVertex==null;
    }

    /**
     * Tests whether the walk is a closed walk, i.e. whether start and end vertex are equal.
     * @return true if the start and end vertex are equal
     */
    public boolean isClosed(){
        return isEmpty() || startVertex.equals(endVertex);
    }

    /**
     * Tests whether this walk is a <a href="http://mathworld.wolfram.com/Trail.html">trail</a>.
     * A walk is a trail if it has no repeated edges.
     * Vertices may repeat.
     * @return true if this walk is a trail.
     */
    public boolean isTrail(){
        Set<E> set=new HashSet<>(this.getEdgeList());
        return set.size()==this.edgeList.size();
    }

    /**
     * Tests whether this walk is a <a href="http://mathworld.wolfram.com/Circuit.html">circuit</a> (closed trail).
     * A walk is a circuit if it has no repeated edges and the endpoints are the same.
     * Vertices may repeat.
     * @return true if this walk is a circuit.
     */
    public boolean isCircuit(){
        return isClosed() && isTrail();
    }

    /**
     * Tests whether this walk is a <a href="http://mathworld.wolfram.com/GraphPath.html">path</a>.
     * A walk is a path if all vertices (except possibly the first and last) are distinct. In some literature,
     * this is sometimes referred to as a simple path.
     * @return true if this walk is a (simple) path.
     */
    public boolean isPath(){
        System.out.println("checking path");
        Set<V> vertices=new HashSet<>(this.getVertexList());
        if(isEmpty() || getLength()==0) //empty or singleton graph
            return true;
        else if(isClosed())
            return vertices.size()==this.vertexList.size()-1;
        else
            return vertices.size() == this.vertexList.size();
    }

    /**
     * Tests whether this walk is a <a href="http://mathworld.wolfram.com/GraphCycle.html">cycle</a> (closed path).
     * A walk is a cycle if all vertices except the first and last are distinct.
     * @return true if this walk is a cycle.
     */
    public boolean isCycle(){
        return isClosed() && isPath();
    }

    /**
     * Tests whether this walk is a <a href="http://mathworld.wolfram.com/HamiltonianCycle.html">Hamiltonian cycle</a>.
     * A walk is a Hamiltonian cycle if it is a cycle which visits every vertex in the graph exactly once.
     * @return true if this walk is a cycle.
     */
    public boolean isHamiltonianCycle(){
        return isCycle() && this.vertexList.size() == graph.vertexSet().size();
    }

    /**
     * Convenience method which verifies whether the given path is feasible wrt the input graph and forms an actual path.
     * @throws InvalidGraphWalkException if the path is invalid
     */
    public void verify(){

        if(isEmpty()) //Empty path
            return;

        if(vertexList != null && !vertexList.isEmpty()){
            if(!startVertex.equals(vertexList.get(0)))
                throw new InvalidGraphWalkException("The start vertex must be the first vertex in the vertex list");
            if(!endVertex.equals(vertexList.get(vertexList.size()-1)))
                throw new InvalidGraphWalkException("The end vertex must be the last vertex in the vertex list");
            //All vertices and edges in the path must be contained in the graph
            if(!graph.vertexSet().containsAll(vertexList))
                throw new InvalidGraphWalkException("Not all vertices in the path are contained in the graph");

            if(edgeList == null){
                //Verify sequence
                Iterator<V> it=vertexList.iterator();
                V u=it.next();
                while(it.hasNext()){
                    V v =it.next();
                    if(graph.getEdge(u, v) == null)
                        throw new InvalidGraphWalkException("The vertexList does not constitute to a feasible path. Edge ("+u+","+v+" does not exist in the graph.");
                    u=v;
                }
            }
        }

        if(edgeList != null && !edgeList.isEmpty()){
            if(!Graphs.testIncidence(graph, edgeList.get(0), startVertex))
                throw new InvalidGraphWalkException("The first edge in the edge list must leave the start vertex");
            if(!graph.edgeSet().containsAll(edgeList))
                throw new InvalidGraphWalkException("Not all edges in the path are contained in the graph");

            if(vertexList == null){
                V u=startVertex;
                for(E edge : edgeList){
                    if(!Graphs.testIncidence(graph, edge, u))
                        throw new InvalidGraphWalkException("The edgeList does not constitute to a feasible path. Conflicting edge: "+edge);
                    u=Graphs.getOppositeVertex(graph, edge, u);
                }
                if(!u.equals(endVertex))
                    throw new InvalidGraphWalkException("The path defined by the edgeList does not end in the endVertex.");
            }
        }

        if(vertexList != null && edgeList != null){
            //Verify that the path is an actual path in the graph
            if(edgeList.size()+1 != vertexList.size())
                throw new InvalidGraphWalkException("VertexList and edgeList do not correspond to the same path (cardinality of vertexList +1 must equal the cardinality of the edgeList)");

            for(int i=0; i<vertexList.size()-1; i++){
                V u=vertexList.get(i);
                V v=vertexList.get(i+1);
                E edge=getEdgeList().get(i);

                if(graph.getType().isDirected()){ //Directed graph
                    if(!graph.getEdgeSource(edge).equals(u) || !graph.getEdgeTarget(edge).equals(v))
                        throw new InvalidGraphWalkException("VertexList and edgeList do not form a feasible path");
                }else{ //Undirected or mixed
                    if(!Graphs.testIncidence(graph, edge, u) || !Graphs.getOppositeVertex(graph, edge, u).equals(v))
                        throw new InvalidGraphWalkException("VertexList and edgeList do not form a feasible path");
                }
            }
        }
    }

    /**
     * Tests whether this path starts with the specified prefix. This path and the prefix path can be in different
     * formats, e.g. the prefix path may be encoded as a vertex list, while this path is expressed as a sequence of
     * vertices or vice versa. If the prefix is the Empty Path, this method always returns true.<br>
     * The runtime of this method is linear in the size of the prefix.
     * @param prefix the prefix
     * @return true if this path starts with the specified prefix.
     */
//    public boolean startsWith(GraphWalk<V,E> prefix){
//        if(prefix.isEmpty())
//            return true;
//        if(!this.startVertex.equals(prefix.startVertex) || prefix.size() > this.size())
//            return false;
//        if(this.edgeList != null && prefix.edgeList != null){ //Both paths are expressed in terms of edges
//            for(int i=0; i<prefix.edgeList.size(); i++)
//                if(!this.edgeList.get(i).equals(prefix.edgeList.get(i)))
//                    return false;
//        }else if(this.vertexList != null && prefix.vertexList != null){ //Both paths are expressed in terms of vertices
//            for(int i=0; i<prefix.vertexList.size(); i++)
//                if(!this.vertexList.get(i).equals(prefix.vertexList.get(i)))
//                    return false;
//        }else if(this.vertexList != null){ //compare this.vertexList against prefix.edgeList
//            Iterator<V> it = this.vertexList.iterator();
//            it.next(); //Skip the startVertex
//            V v = prefix.startVertex;
//            for(E e : prefix.edgeList){
//                v=Graphs.getOppositeVertex(prefix.graph, e, v);
//                if(!v.equals(it.next()))
//                    return false;
//            }
//        }else{  //compare this.edgeList against prefix.vertexList
//            Iterator<E> it =this.edgeList.iterator();
//            V u=this.startVertex;
//            Iterator<V> prefixIt=prefix.vertexList.iterator();
//            prefixIt.next();//Skip the startVertex
//            while(prefixIt.hasNext()){
//                u=Graphs.getOppositeVertex(this.graph, it.next(), u);
//                if(!u.equals(prefixIt.next()))
//                    return false;
//            }
//        }
//        return true;
//    }

    /**
     * Convenience method which creates an empty walk.
     * @param graph input graph
     * @param <V> vertex type
     * @param <E> edge type
     * @return an empty walk
     */
    public static <V,E> GraphWalk<V,E> emptyWalk(Graph<V,E> graph){
        return new GraphWalk<>(graph, null, null, Collections.emptyList(), Collections.emptyList(), 0.0);
    }

    /**
     * Convenience method which creates a walk consisting of a single vertex with weight 0.0.
     * @param graph input graph
     * @param v single vertex
     * @param <V> vertex type
     * @param <E> edge type
     * @return an empty walk
     */
    public static <V,E> GraphWalk<V,E> singletonWalk(Graph<V,E> graph, V v){
        return singletonWalk(graph, v, 0d);
    }

    /**
     * Convenience method which creates a walk consisting of a single vertex.
     * @param graph input graph
     * @param v single vertex
     * @param weight weight of the path
     * @param <V> vertex type
     * @param <E> edge type
     * @return an empty walk
     */
    public static <V,E> GraphWalk<V,E> singletonWalk(Graph<V,E> graph, V v, double weight){
        return new GraphWalk<>(graph, v, v, Collections.singletonList(v), Collections.emptyList(), weight);
    }
<<<<<<< HEAD
=======

    /**
     * Convenience method which creates a walk over the vertices in the list. If the list is empty, an empty walk is
     * returned. Otherwise, the walk follows the vertices the order of the vertices in the list.
     * @param graph input graph
     * @param vertices ordered list of vertices
     * @param <V> vertex type
     * @param <E> edge type
     * @return a walk over the vertices in the list.
     */
    public static <V,E> GraphWalk<V,E> walk(Graph<V,E> graph, List<V> vertices){
        return new GraphWalk<>(graph, vertices, 0d);
    }

>>>>>>> 3e2e911d
}
/**
 * Exception thrown in the event that the path is invalid.
 */
class InvalidGraphWalkException extends RuntimeException{
    private static final long serialVersionUID = 3811666107707436479L;

    public InvalidGraphWalkException(String message){ super(message);}

}

// End GraphPathImpl.java<|MERGE_RESOLUTION|>--- conflicted
+++ resolved
@@ -655,8 +655,6 @@
     public static <V,E> GraphWalk<V,E> singletonWalk(Graph<V,E> graph, V v, double weight){
         return new GraphWalk<>(graph, v, v, Collections.singletonList(v), Collections.emptyList(), weight);
     }
-<<<<<<< HEAD
-=======
 
     /**
      * Convenience method which creates a walk over the vertices in the list. If the list is empty, an empty walk is
@@ -671,7 +669,6 @@
         return new GraphWalk<>(graph, vertices, 0d);
     }
 
->>>>>>> 3e2e911d
 }
 /**
  * Exception thrown in the event that the path is invalid.
