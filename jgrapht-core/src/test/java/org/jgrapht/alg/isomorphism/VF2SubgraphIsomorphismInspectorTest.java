package org.jgrapht.alg.isomorphism;

import static org.junit.Assert.*;

import java.util.*;

import org.jgrapht.*;
import org.jgrapht.graph.*;
import org.junit.Rule;
import org.junit.Test;
import org.junit.rules.ExpectedException;


public class VF2SubgraphIsomorphismInspectorTest {

    @Test
    public void testSingleMatching() {
        /*
         *   v1 ---> v2 <---> v3 ---> v4     v5
         *   
         */
        DirectedGraph<String, DefaultEdge> g1 =
            new DefaultDirectedGraph<String, DefaultEdge>(DefaultEdge.class);
        
        String v1 = "v1",
               v2 = "v2",
               v3 = "v3",
               v4 = "v4",
               v5 = "v5";
        
        g1.addVertex(v1);
        g1.addVertex(v2);
        g1.addVertex(v3);
        g1.addVertex(v4);
        g1.addVertex(v5);
        
        g1.addEdge(v1, v2);
        g1.addEdge(v2, v3);
        g1.addEdge(v3, v2);
        g1.addEdge(v3, v4);
        
        
        /*
         *   v6 <---> v7 <--- v8
         *   
         */
        DirectedGraph<String, DefaultEdge> g2 =
            new DefaultDirectedGraph<String, DefaultEdge>(DefaultEdge.class);
        
        String v6 = "v6",
               v7 = "v7",
               v8 = "v8";
        
        g2.addVertex(v6);
        g2.addVertex(v7);
        g2.addVertex(v8);
        
        g2.addEdge(v7, v6);
        g2.addEdge(v8, v7);
        g2.addEdge(v6, v7);
        
        
        
        VF2SubgraphIsomorphismInspector<String, DefaultEdge> vf2 =
            new VF2SubgraphIsomorphismInspector<String, DefaultEdge>(g1, g2);
        
        GraphMapping<String, DefaultEdge> rel = vf2.getMappings().next();
        assertEquals("[v1=v8 v2=v7 v3=v6 v4=~~ v5=~~]", rel.toString());
    }
    
    /**
     * Tests edge cases: Both graphs empty, second graph empty and first
     * graph empty, graph with single node, graph with nodes but no edges
     */
    @Test
    public void testEdgeCasesDirectedGraph() {
        /* graph and subgraph empty */

        DirectedGraph<String, DefaultEdge> g1 =
            new DefaultDirectedGraph<String, DefaultEdge>(DefaultEdge.class),
                                           g2 =
            new DefaultDirectedGraph<String, DefaultEdge>(DefaultEdge.class);

        VF2SubgraphIsomorphismInspector<String, DefaultEdge> vf2 =
            new VF2SubgraphIsomorphismInspector<String, DefaultEdge>(g1, g2);

        assertEquals("[]", vf2.getMappings().next().toString());


        /* graph non-empty, subgraph empty */

        DirectedGraph<Integer, DefaultEdge> g3 =
            new DefaultDirectedGraph<Integer, DefaultEdge>(DefaultEdge.class),
                                            g4 =
            new DefaultDirectedGraph<Integer, DefaultEdge>(DefaultEdge.class);

        g3.addVertex(1);
        g3.addVertex(2);
        g3.addVertex(3);
        g3.addVertex(4);

        g3.addEdge(1, 2);
        g3.addEdge(2, 3);
        g3.addEdge(3, 4);

        VF2SubgraphIsomorphismInspector<Integer, DefaultEdge> vf3 =
            new VF2SubgraphIsomorphismInspector<Integer, DefaultEdge>(g3, g4);

        assertEquals("[1=~~ 2=~~ 3=~~ 4=~~]",
                        vf3.getMappings().next().toString());


        /* graph empty, subgraph non-empty */

        VF2SubgraphIsomorphismInspector<Integer, DefaultEdge> vf4 =
            new VF2SubgraphIsomorphismInspector<Integer, DefaultEdge>(g4, g3);

        assertEquals(false, vf4.isomorphismExists());


        /* graph non-empty, subgraph single vertex */

        DirectedGraph<Integer, DefaultEdge> g5 =
            new DefaultDirectedGraph<Integer, DefaultEdge>(DefaultEdge.class);

        g5.addVertex(5);

        VF2SubgraphIsomorphismInspector<Integer, DefaultEdge> vf5 =
            new VF2SubgraphIsomorphismInspector<Integer, DefaultEdge>(g3, g5);
        
        Iterator<IsomorphicGraphMapping<Integer, DefaultEdge>> iter =
            vf5.getMappings();

        Set<String> mappings = 
            new HashSet<String>(Arrays.asList("[1=5 2=~~ 3=~~ 4=~~]",
                                              "[1=~~ 2=5 3=~~ 4=~~]",
                                              "[1=~~ 2=~~ 3=5 4=~~]",
                                              "[1=~~ 2=~~ 3=~~ 4=5]"));
        assertEquals(true, mappings.remove(iter.next().toString()));
        assertEquals(true, mappings.remove(iter.next().toString()));
        assertEquals(true, mappings.remove(iter.next().toString()));
        assertEquals(true, mappings.remove(iter.next().toString()));
        assertEquals(false, iter.hasNext());


        /* graph empty, subgraph single vertex */

        VF2SubgraphIsomorphismInspector<Integer, DefaultEdge> vf5b =
            new VF2SubgraphIsomorphismInspector<Integer, DefaultEdge>(g4, g5);

        assertEquals(false, vf5b.isomorphismExists());


        /* subgraph with vertices, but no edges */

        DirectedGraph<Integer, DefaultEdge> g6 =
            new DefaultDirectedGraph<Integer, DefaultEdge>(DefaultEdge.class);

        g6.addVertex(5);
        g6.addVertex(6);
        g6.addVertex(7);

        VF2SubgraphIsomorphismInspector<Integer, DefaultEdge> vf6 =
            new VF2SubgraphIsomorphismInspector<Integer, DefaultEdge>(g4, g6);
        
        assertEquals(false, vf6.isomorphismExists());

<<<<<<< HEAD
//        VF2SubgraphIsomorphismInspector<Integer, DefaultEdge> vf6b =
//            new VF2SubgraphIsomorphismInspector<Integer, DefaultEdge>(g3, g6);
//
//        assertEquals("[1=5 2=6 3=7 4=~~]",
//                        vf6b.getMappings().next().toString());
=======
        VF2SubgraphIsomorphismInspector<Integer, DefaultEdge> vf6b =
            new VF2SubgraphIsomorphismInspector<Integer, DefaultEdge>(g3, g6);

        assertEquals(false, vf6.isomorphismExists());
>>>>>>> 6c06b4e3


        /* graph no edges, subgraph contains edge */

        DirectedGraph<Integer, DefaultEdge> g7 =
            new DefaultDirectedGraph<Integer, DefaultEdge>(DefaultEdge.class);

        g7.addVertex(5);
        g7.addVertex(6);

        g7.addEdge(5, 6);

        VF2SubgraphIsomorphismInspector<Integer, DefaultEdge> vf7 =
            new VF2SubgraphIsomorphismInspector<Integer, DefaultEdge>(g6, g7);

        assertEquals(false, vf7.isomorphismExists());


        /* complete graphs of different size */

        DirectedGraph<Integer, DefaultEdge> g8 =
            new DefaultDirectedGraph<Integer, DefaultEdge>(DefaultEdge.class);

        g8.addVertex(0);
        g8.addVertex(1);
        g8.addVertex(2);
        g8.addVertex(3);
        g8.addVertex(4);

        g8.addEdge(0,1);
        g8.addEdge(0,2);
        g8.addEdge(0,3);
        g8.addEdge(0,4);
        g8.addEdge(1,2);
        g8.addEdge(1,3);
        g8.addEdge(1,4);
        g8.addEdge(2,3);
        g8.addEdge(2,4);
        g8.addEdge(3,4);

        DirectedGraph<Integer, DefaultEdge> g9 =
            new DefaultDirectedGraph<Integer, DefaultEdge>(DefaultEdge.class);

        g9.addVertex(0);
        g9.addVertex(1);
        g9.addVertex(2);
        g9.addVertex(3);

        g9.addEdge(0,1);
        g9.addEdge(0,2);
        g9.addEdge(0,3);
        g9.addEdge(1,2);
        g9.addEdge(1,3);
        g9.addEdge(2,3);

        VF2SubgraphIsomorphismInspector<Integer, DefaultEdge> vf8 =
            new VF2SubgraphIsomorphismInspector<Integer, DefaultEdge>(g8, g9);

        SubgraphIsomorphismTestUtils.allMatchingsCorrect(vf8, g8, g9);

        
        VF2SubgraphIsomorphismInspector<Integer, DefaultEdge> vf9 =
            new VF2SubgraphIsomorphismInspector<Integer, DefaultEdge>(g9, g8);

        assertEquals(false, vf9.isomorphismExists());


        /* complete graphs of same size */
        
        VF2SubgraphIsomorphismInspector<Integer, DefaultEdge> vf10 =
            new VF2SubgraphIsomorphismInspector<Integer, DefaultEdge>(g8, g8);

        SubgraphIsomorphismTestUtils.allMatchingsCorrect(vf10, g8, g8);


        /* complete graphs (??) of different size */
        DirectedGraph<Integer, DefaultEdge> g11 =
            new DefaultDirectedGraph<Integer, DefaultEdge>(DefaultEdge.class);

        g11.addVertex(0);
        g11.addVertex(1);
        g11.addVertex(2);
        g11.addVertex(3);
        g11.addVertex(4);
        g11.addVertex(5);

        g11.addEdge(1,2);
        g11.addEdge(2,3);
        g11.addEdge(3,1);
        g11.addEdge(4, 5);

        DirectedGraph<Integer, DefaultEdge> g12 =
            new DefaultDirectedGraph<Integer, DefaultEdge>(DefaultEdge.class);

        g12.addVertex(6);
        g12.addVertex(7);
        g12.addVertex(8);
        g12.addVertex(9);
        g12.addVertex(10);

        g12.addEdge(7,6);
        g12.addEdge(9,8);
        g12.addEdge(10,9);
        g12.addEdge(8,10);

        VF2SubgraphIsomorphismInspector<Integer, DefaultEdge> vf13 =
            new VF2SubgraphIsomorphismInspector<Integer, DefaultEdge>(g11, g12);

        // is this the only possible mapping?
        assertEquals("[0=~~ 1=8 2=10 3=9 4=7 5=6]",
                        vf13.getMappings().next().toString());
    }

    /**
    * Tests edge cases: Both graphs empty, second graph empty and first
    * graph empty, graph with single node, graph with nodes but no edges
    */
    @Test
    public void testEdgeCasesSimpleGraph()    {
        /* graph and subgraph empty */

        SimpleGraph<Integer, DefaultEdge> sg1 =
            new SimpleGraph<Integer, DefaultEdge>(DefaultEdge.class),
                                          sg2 =
            new SimpleGraph<Integer, DefaultEdge>(DefaultEdge.class);

        VF2SubgraphIsomorphismInspector<Integer, DefaultEdge> vfs2 =
            new VF2SubgraphIsomorphismInspector<Integer, DefaultEdge>(sg1, sg2);

        assertEquals("[]", vfs2.getMappings().next().toString());


        /* graph non-empty, subgraph empty */

        SimpleGraph<Integer, DefaultEdge> sg3 =
            new SimpleGraph<Integer, DefaultEdge>(DefaultEdge.class),
                                          sg4 =
            new SimpleGraph<Integer, DefaultEdge>(DefaultEdge.class);

        sg3.addVertex(1);
        sg3.addVertex(2);
        sg3.addVertex(3);
        sg3.addVertex(4);

        sg3.addEdge(1, 2);
        sg3.addEdge(3, 2);
        sg3.addEdge(3, 4);

        VF2SubgraphIsomorphismInspector<Integer, DefaultEdge> vfs3 =
            new VF2SubgraphIsomorphismInspector<Integer, DefaultEdge>(sg3, sg4);

        assertEquals("[1=~~ 2=~~ 3=~~ 4=~~]",
                        vfs3.getMappings().next().toString());


        /* graph empty, subgraph non-empty */

        VF2SubgraphIsomorphismInspector<Integer, DefaultEdge> vfs4 =
            new VF2SubgraphIsomorphismInspector<Integer, DefaultEdge>(sg4, sg3);

        assertEquals(false, vfs4.isomorphismExists());


        /* graph non-empty, subgraph single vertex */

        SimpleGraph<Integer, DefaultEdge> sg5 =
                new SimpleGraph<Integer, DefaultEdge>(DefaultEdge.class);

        sg5.addVertex(5);

        VF2SubgraphIsomorphismInspector<Integer, DefaultEdge> vfs5 =
            new VF2SubgraphIsomorphismInspector<Integer, DefaultEdge>(sg3, sg5);
        
        Iterator<IsomorphicGraphMapping<Integer, DefaultEdge>> iter =
            vfs5.getMappings();

        Set<String> mappings = 
            new HashSet<String>(Arrays.asList("[1=5 2=~~ 3=~~ 4=~~]",
                                              "[1=~~ 2=5 3=~~ 4=~~]",
                                              "[1=~~ 2=~~ 3=5 4=~~]",
                                              "[1=~~ 2=~~ 3=~~ 4=5]"));
        assertEquals(true, mappings.remove(iter.next().toString()));
        assertEquals(true, mappings.remove(iter.next().toString()));
        assertEquals(true, mappings.remove(iter.next().toString()));
        assertEquals(true, mappings.remove(iter.next().toString()));
        assertEquals(false, iter.hasNext());


        /* graph empty, subgraph single vertex */

        VF2SubgraphIsomorphismInspector<Integer, DefaultEdge> vfs5b =
            new VF2SubgraphIsomorphismInspector<Integer, DefaultEdge>(sg4, sg5);

        assertEquals(false, vfs5b.isomorphismExists());


        /* subgraph with vertices, but no edges */

        SimpleGraph<Integer, DefaultEdge> sg6 =
                new SimpleGraph<Integer, DefaultEdge>(DefaultEdge.class);

        sg6.addVertex(5);
        sg6.addVertex(6);
        sg6.addVertex(7);

        VF2SubgraphIsomorphismInspector<Integer, DefaultEdge> vfs6 =
            new VF2SubgraphIsomorphismInspector<Integer, DefaultEdge>(sg4, sg6);

        assertEquals(false, vfs6.isomorphismExists());

<<<<<<< HEAD
//        VF2SubgraphIsomorphismInspector<Integer, DefaultEdge> vfs6b =
//            new VF2SubgraphIsomorphismInspector<Integer, DefaultEdge>(sg3, sg6);
//
//        assertEquals("[1=5 2=6 3=7 4=~~]",
//                        vfs6b.getMappings().next().toString());
=======
        VF2SubgraphIsomorphismInspector<Integer, DefaultEdge> vfs6b =
            new VF2SubgraphIsomorphismInspector<Integer, DefaultEdge>(sg3, sg6);

        assertEquals(false, vfs6.isomorphismExists());
>>>>>>> 6c06b4e3


        /* graph no edges, subgraph contains edge */

        SimpleGraph<Integer, DefaultEdge> sg7 =
            new SimpleGraph<Integer, DefaultEdge>(DefaultEdge.class);

        sg7.addVertex(5);
        sg7.addVertex(6);

        sg7.addEdge(5, 6);

        VF2SubgraphIsomorphismInspector<Integer, DefaultEdge> vfs7 =
            new VF2SubgraphIsomorphismInspector<Integer, DefaultEdge>(sg6, sg7);

        assertEquals(false, vfs7.isomorphismExists());


        /* complete graphs of different size */

        SimpleGraph<Integer, DefaultEdge> sg8 =
                    new SimpleGraph<Integer, DefaultEdge>(DefaultEdge.class);

        sg8.addVertex(0);
        sg8.addVertex(1);
        sg8.addVertex(2);
        sg8.addVertex(3);
        sg8.addVertex(4);

        sg8.addEdge(0,1);
        sg8.addEdge(0,2);
        sg8.addEdge(0,3);
        sg8.addEdge(0,4);
        sg8.addEdge(1,2);
        sg8.addEdge(1,3);
        sg8.addEdge(1,4);
        sg8.addEdge(2,3);
        sg8.addEdge(2,4);
        sg8.addEdge(3,4);

        SimpleGraph<Integer, DefaultEdge> sg9 =
                new SimpleGraph<Integer, DefaultEdge>(DefaultEdge.class);

        sg9.addVertex(0);
        sg9.addVertex(1);
        sg9.addVertex(2);
        sg9.addVertex(3);

        sg9.addEdge(0,1);
        sg9.addEdge(0,2);
        sg9.addEdge(0,3);
        sg9.addEdge(1,2);
        sg9.addEdge(1,3);
        sg9.addEdge(2,3);

        VF2SubgraphIsomorphismInspector<Integer, DefaultEdge> vfs8 =
            new VF2SubgraphIsomorphismInspector<Integer, DefaultEdge>(sg8, sg9);

        assertEquals(true, 
            SubgraphIsomorphismTestUtils.containsAllMatchings(vfs8, sg8, sg9));


        VF2SubgraphIsomorphismInspector<Integer, DefaultEdge> vfs9 =
            new VF2SubgraphIsomorphismInspector<Integer, DefaultEdge>(sg9, sg8);

        assertEquals(false, vfs9.isomorphismExists());


        /* complete graphs of same size */

        VF2SubgraphIsomorphismInspector<Integer, DefaultEdge> vfs10 =
            new VF2SubgraphIsomorphismInspector<Integer, DefaultEdge>(sg8, sg8);

        assertEquals(true,
            SubgraphIsomorphismTestUtils.containsAllMatchings(vfs10, sg8, sg8));
    }
    
    @Rule
    public ExpectedException thrown  = ExpectedException.none();
    
    @Test
    public void testExceptions()   {
        DirectedGraph<Integer, DefaultEdge> g1 = 
            new DefaultDirectedGraph<Integer, DefaultEdge>(DefaultEdge.class);
        
        UndirectedGraph<Integer, DefaultEdge> g2 =
            new SimpleGraph<Integer, DefaultEdge>(DefaultEdge.class);
        
        thrown.expect(IllegalArgumentException.class);
        @SuppressWarnings("unused")
        VF2SubgraphIsomorphismInspector<Integer, DefaultEdge> vf2 =
            new VF2SubgraphIsomorphismInspector<Integer, DefaultEdge>(g1, g2);
    }

    @Test
    public void testExhaustive() {
        
        /*
         * 
         *      0   3
         *      |  /|        0 2
         * g1 = | 2 |   g2 = |/
         *      |/  |        1
         *      1   4
         */
        
        SimpleGraph<Integer, DefaultEdge> g1 =
                new SimpleGraph<Integer, DefaultEdge>(DefaultEdge.class),
                                         g2 = 
                new SimpleGraph<Integer, DefaultEdge>(DefaultEdge.class);

        g1.addVertex(0);
        g1.addVertex(1);
        g1.addVertex(2);
        g1.addVertex(3);
        g1.addVertex(4);
        
        g2.addVertex(0);
        g2.addVertex(1);
        g2.addVertex(2);
        
        g1.addEdge(0, 1);
        g1.addEdge(1, 2);
        g1.addEdge(2, 3);
        g1.addEdge(3, 4);

        g2.addEdge(0, 1);
        g2.addEdge(1, 2);
        
        VF2SubgraphIsomorphismInspector<Integer, DefaultEdge> vf2 =
            new VF2SubgraphIsomorphismInspector<Integer, DefaultEdge>(g1, g2);
        
        assertEquals(true,
            SubgraphIsomorphismTestUtils.containsAllMatchings(vf2, g1, g2));

        
        
        /*
         * g3 = ...   g4 = ...
         * 
         */
        
        DirectedGraph<Integer, DefaultEdge> g3 =
            new DefaultDirectedGraph<Integer, DefaultEdge>(DefaultEdge.class),
                                            g4 =
            new DefaultDirectedGraph<Integer, DefaultEdge>(DefaultEdge.class);

        g3.addVertex(0);
        g3.addVertex(1);
        g3.addVertex(2);
        g3.addVertex(3);
        g3.addVertex(4);
        g3.addVertex(5);
        
        g4.addVertex(0);
        g4.addVertex(1);
        g4.addVertex(2);
        g4.addVertex(3);
        
        g3.addEdge(0, 1);
        g3.addEdge(0, 5);
        g3.addEdge(1, 4);
        g3.addEdge(2, 1);
        g3.addEdge(2, 4);
        g3.addEdge(3, 1);
        g3.addEdge(4, 0);
        g3.addEdge(5, 2);
        g3.addEdge(5, 4);
        
        g4.addEdge(0, 3);
        g4.addEdge(1, 2);
        g4.addEdge(1, 3);
        g4.addEdge(2, 3);
        g4.addEdge(2, 0);
        
        VF2SubgraphIsomorphismInspector<Integer, DefaultEdge> vf3 =
            new VF2SubgraphIsomorphismInspector<Integer, DefaultEdge>(g3, g4);
        
        assertEquals(true,
            SubgraphIsomorphismTestUtils.containsAllMatchings(vf3, g3, g4));
        
        
        /*
         *      1----0        0---2
         *      |             |  /
         * g5 = |        g6 = | /
         *      |             |/
         *      2----3        1
         */
        
        SimpleGraph<Integer, DefaultEdge> g5 =
            new SimpleGraph<Integer, DefaultEdge>(DefaultEdge.class),
                                          g6 =
            new SimpleGraph<Integer, DefaultEdge>(DefaultEdge.class);
        
        g5.addVertex(0);
        g5.addVertex(1);
        g5.addVertex(2);
        g5.addVertex(3);
        
        g6.addVertex(0);
        g6.addVertex(1);
        g6.addVertex(2);

        g5.addEdge(0, 1);
        g5.addEdge(1, 2);
        g5.addEdge(2, 3);

        g6.addEdge(0, 1);
        g6.addEdge(1, 2);
        g6.addEdge(2, 0);
        
        VF2SubgraphIsomorphismInspector<Integer, DefaultEdge> vf4 =
            new VF2SubgraphIsomorphismInspector<Integer, DefaultEdge>(g5, g6);
        
        assertEquals(true,
            SubgraphIsomorphismTestUtils.containsAllMatchings(vf4, g5, g6));
    }
    
    /**
     * Tests if a all given matchings are correct (on some random graphs).
     */
    @Test
    public void testRandomGraphs() {
        Random rnd = new Random();
        rnd.setSeed(54321);
        
        for (int i = 1; i < 50; i++)    {
            int vertexCount    = 2 + rnd.nextInt(i),
                edgeCount      = vertexCount + 
                    rnd.nextInt(vertexCount * (vertexCount - 1)) / 2,
                subVertexCount = 1 + rnd.nextInt(vertexCount);
            
            DirectedGraph<Integer, DefaultEdge> g1 =
                SubgraphIsomorphismTestUtils.randomGraph(vertexCount,
                                edgeCount, i),
                                                g2 =
                SubgraphIsomorphismTestUtils.randomSubgraph(g1, subVertexCount,
                                i);
            
            VF2SubgraphIsomorphismInspector<Integer, DefaultEdge> vf2 =
                new VF2SubgraphIsomorphismInspector<Integer, DefaultEdge>(g1,
                                g2);

            SubgraphIsomorphismTestUtils.showLog(i + ": " + vertexCount +
                            "v, " + edgeCount + "e ");
            
            for (Iterator<IsomorphicGraphMapping<Integer, DefaultEdge>> mappings =
                            vf2.getMappings(); mappings.hasNext();)    {
                assertEquals(true,
                    SubgraphIsomorphismTestUtils.isCorrectMatching(
                                    mappings.next(), g1, g2));
                SubgraphIsomorphismTestUtils.showLog(".");
            }
            SubgraphIsomorphismTestUtils.showLog("\n");
        }
    }
    
    /**
     * Tests if all given matchings are correct and if every matching is found
     * (on random graphs).
     */
    @Test
    public void testRandomGraphsExhaustive() {
        Random rnd = new Random();
        rnd.setSeed(12345);
        
        for (int i = 1; i < 100; i++)    {
            int vertexCount    = 3 + rnd.nextInt(5),
                edgeCount      = rnd.nextInt(vertexCount * (vertexCount - 1)),
                subVertexCount = 2 + rnd.nextInt(vertexCount),
                subEdgeCount   = rnd.nextInt(subVertexCount * 
                                    (subVertexCount - 1));
            
            DirectedGraph<Integer, DefaultEdge> g1 =
                SubgraphIsomorphismTestUtils.randomGraph(vertexCount,
                                edgeCount, i),
                                                g2 =
                SubgraphIsomorphismTestUtils.randomGraph(subVertexCount,
                                subEdgeCount, i);
            
            VF2SubgraphIsomorphismInspector<Integer, DefaultEdge> vf2 =
                new VF2SubgraphIsomorphismInspector<Integer, DefaultEdge>(g1,
                                g2);

            SubgraphIsomorphismTestUtils.showLog(i + ": " + vertexCount +
                            "v, " + edgeCount + "e ....\n");

            assertEquals(true,
                SubgraphIsomorphismTestUtils.containsAllMatchings(vf2, g1, g2));
        }
    }
    
    @Test
    public void testHugeGraph() {
        int n = 700;
        long time = System.currentTimeMillis();
        
        DirectedGraph<Integer, DefaultEdge> g1 =
            SubgraphIsomorphismTestUtils.randomGraph(n, n*n/50, 12345),
                                            g2 =
            SubgraphIsomorphismTestUtils.randomSubgraph(g1, n/2, 54321);
        
        VF2SubgraphIsomorphismInspector<Integer, DefaultEdge> vf2 =
            new VF2SubgraphIsomorphismInspector<Integer, DefaultEdge>(g1, g2);
        
        assertEquals(true, vf2.isomorphismExists());
        
        SubgraphIsomorphismTestUtils.showLog(
                        "|V1| = " + g1.vertexSet().size() + 
                      ", |E1| = " + g1.edgeSet().size() + 
                      ", |V2| = " + g2.vertexSet().size() + 
                      ", |E2| = " + g2.edgeSet().size() +
                      " - " + (System.currentTimeMillis() - time) + "ms");
    }
}<|MERGE_RESOLUTION|>--- conflicted
+++ resolved
@@ -165,18 +165,11 @@
         
         assertEquals(false, vf6.isomorphismExists());
 
-<<<<<<< HEAD
-//        VF2SubgraphIsomorphismInspector<Integer, DefaultEdge> vf6b =
-//            new VF2SubgraphIsomorphismInspector<Integer, DefaultEdge>(g3, g6);
-//
-//        assertEquals("[1=5 2=6 3=7 4=~~]",
-//                        vf6b.getMappings().next().toString());
-=======
+
         VF2SubgraphIsomorphismInspector<Integer, DefaultEdge> vf6b =
             new VF2SubgraphIsomorphismInspector<Integer, DefaultEdge>(g3, g6);
 
         assertEquals(false, vf6.isomorphismExists());
->>>>>>> 6c06b4e3
 
 
         /* graph no edges, subgraph contains edge */
@@ -387,18 +380,11 @@
 
         assertEquals(false, vfs6.isomorphismExists());
 
-<<<<<<< HEAD
-//        VF2SubgraphIsomorphismInspector<Integer, DefaultEdge> vfs6b =
-//            new VF2SubgraphIsomorphismInspector<Integer, DefaultEdge>(sg3, sg6);
-//
-//        assertEquals("[1=5 2=6 3=7 4=~~]",
-//                        vfs6b.getMappings().next().toString());
-=======
+
         VF2SubgraphIsomorphismInspector<Integer, DefaultEdge> vfs6b =
             new VF2SubgraphIsomorphismInspector<Integer, DefaultEdge>(sg3, sg6);
 
         assertEquals(false, vfs6.isomorphismExists());
->>>>>>> 6c06b4e3
 
 
         /* graph no edges, subgraph contains edge */
